--- conflicted
+++ resolved
@@ -38,14 +38,8 @@
                                               get_parallel_weight)
 from vllm.model_executor.parallel_utils.parallel_state import (
     get_tensor_model_parallel_rank, get_tensor_model_parallel_world_size)
-<<<<<<< HEAD
-from vllm.model_executor.parallel_utils.tensor_parallel import (
+from vllm.model_executor.parallel_utils.layers import (
     VocabParallelEmbedding)
-=======
-from vllm.model_executor.parallel_utils.layers import (VocabParallelEmbedding,
-                                                       ColumnParallelLinear,
-                                                       RowParallelLinear)
->>>>>>> 09ff7f10
 from vllm.sequence import SamplerOutput
 
 KVCache = Tuple[torch.Tensor, torch.Tensor]
@@ -71,23 +65,12 @@
             config.hidden_size,
             3 * config.hidden_size,
             gather_output=False,
-<<<<<<< HEAD
-            perform_initialization=False,
             quant_config=quant_config)
-        self.dense = ParallelLinear.row(config.hidden_size,
-                                        config.hidden_size,
-                                        input_is_parallel=True,
-                                        perform_initialization=False,
-                                        quant_config=quant_config)
-=======
-        )
-        self.dense = RowParallelLinear(
+        self.dense = ParallelLinear.row(
             config.hidden_size,
             config.hidden_size,
             input_is_parallel=True,
-        )
->>>>>>> 09ff7f10
-
+            quant_config=quant_config)
         scaling = self.head_size**-0.5
         rotary_dim = int(self.head_size * config.rotary_pct)
         assert rotary_dim % 2 == 0
@@ -127,30 +110,18 @@
         quant_config: Optional[QuantizationConfig] = None,
     ):
         super().__init__()
-<<<<<<< HEAD
         self.dense_h_to_4h = ParallelLinear.column(
             config.hidden_size,
             config.intermediate_size,
             gather_output=False,
-            perform_initialization=False,
-            quant_config=quant_config)
-        self.dense_4h_to_h = ParallelLinear.row(config.intermediate_size,
-                                                config.hidden_size,
-                                                input_is_parallel=True,
-                                                perform_initialization=False,
-                                                quant_config=quant_config)
-=======
-        self.dense_h_to_4h = ColumnParallelLinear(
-            config.hidden_size,
+            quant_config=quant_config
+        )
+        self.dense_4h_to_h = ParallelLinear.row(
             config.intermediate_size,
-            gather_output=False,
-        )
-        self.dense_4h_to_h = RowParallelLinear(
-            config.intermediate_size,
             config.hidden_size,
             input_is_parallel=True,
-        )
->>>>>>> 09ff7f10
+            quant_config=quant_config,
+        )
         self.act = get_act_fn(config.hidden_act)
 
     def forward(self, hidden_states):
@@ -216,22 +187,14 @@
         super().__init__()
         self.config = config
 
-<<<<<<< HEAD
-        self.embed_in = VocabParallelEmbedding(config.vocab_size,
-                                               config.hidden_size,
-                                               perform_initialization=False)
+        self.embed_in = VocabParallelEmbedding(
+            config.vocab_size,
+            config.hidden_size,
+        )
         self.layers = nn.ModuleList([
             GPTNeoXLayer(config, quant_config)
             for _ in range(config.num_hidden_layers)
         ])
-=======
-        self.embed_in = VocabParallelEmbedding(
-            config.vocab_size,
-            config.hidden_size,
-        )
-        self.layers = nn.ModuleList(
-            [GPTNeoXLayer(config) for _ in range(config.num_hidden_layers)])
->>>>>>> 09ff7f10
         self.final_layer_norm = nn.LayerNorm(config.hidden_size,
                                              eps=config.layer_norm_eps)
 
@@ -266,24 +229,13 @@
     def __init__(self, config, quant_config=None):
         super().__init__()
         self.config = config
-<<<<<<< HEAD
         self.quant_config = quant_config
         self.gpt_neox = GPTNeoXModel(config, quant_config)
         self.embed_out = ParallelLinear.column(config.hidden_size,
                                                config.vocab_size,
                                                bias=False,
                                                gather_output=False,
-                                               perform_initialization=False,
                                                quant_config=None)
-=======
-        self.gpt_neox = GPTNeoXModel(config)
-        self.embed_out = ColumnParallelLinear(
-            config.hidden_size,
-            config.vocab_size,
-            bias=False,
-            gather_output=False,
-        )
->>>>>>> 09ff7f10
         self.sampler = Sampler(config.vocab_size)
 
     def forward(
